package eventsourcing_test

import (
	"sync"
	"testing"

	"github.com/hallgren/eventsourcing"
)

type AnAggregate struct {
	eventsourcing.AggregateRoot
}

func (a *AnAggregate) Transition(e eventsourcing.Event) {}

type AnEvent struct {
	Name string
}

type AnotherAggregate struct {
	eventsourcing.AggregateRoot
}

func (a *AnotherAggregate) Transition(e eventsourcing.Event) {}

type AnotherEvent struct{}

var event = eventsourcing.Event{Version: 123, Data: &AnEvent{Name: "123"}, AggregateType: "AnAggregate"}
var otherEvent = eventsourcing.Event{Version: 456, Data: &AnotherEvent{}, AggregateType: "AnotherAggregate"}

func TestSubAll(t *testing.T) {
	var streamEvent *eventsourcing.Event
	e := eventsourcing.NewEventStream()
	f := func(e eventsourcing.Event) {
		streamEvent = &e
	}
	s := e.All(f)
	defer s.Close()
	e.Publish(AnAggregate{}.AggregateRoot, []eventsourcing.Event{event})

	if streamEvent == nil {
		t.Fatalf("should have received event")
	}
	if streamEvent.Version != event.Version {
		t.Fatalf("wrong info in event got %q expected %q", streamEvent.Version, event.Version)
	}
}

func TestSubSpecificEvent(t *testing.T) {
	var streamEvent *eventsourcing.Event
	e := eventsourcing.NewEventStream()
	f := func(e eventsourcing.Event) {
		streamEvent = &e
	}
<<<<<<< HEAD
	s := e.SpecificEvent(f, &AnEvent{})
	defer s.Close()
=======
	s := e.Event(f, &AnEvent{})
	s.Subscribe()
	defer s.Unsubscribe()
>>>>>>> 453bd8b7
	e.Publish(AnAggregate{}.AggregateRoot, []eventsourcing.Event{event})

	if streamEvent == nil {
		t.Fatalf("should have received event")
	}

	if streamEvent.Version != event.Version {
		t.Fatalf("wrong info in event got %q expected %q", streamEvent.Version, event.Version)
	}
}

func TestSubAggregate(t *testing.T) {
	// setup aggregates with identifiers

	anAggregate := AnAggregate{}
	anAggregate.SetID("123")
	anOtherAggregate := AnotherAggregate{}
	anOtherAggregate.SetID("456")

	var streamEvent *eventsourcing.Event
	e := eventsourcing.NewEventStream()
	f := func(e eventsourcing.Event) {
		streamEvent = &e
	}
	s := e.Aggregate(f, &anAggregate, &anOtherAggregate)
	defer s.Close()
	// update with event from the AnAggregate aggregate
	e.Publish(anAggregate.AggregateRoot, []eventsourcing.Event{event})
	if streamEvent == nil {
		t.Fatalf("should have received event")
	}
	if streamEvent.Version != event.Version {
		t.Fatalf("wrong info in event got %q expected %q", streamEvent.Version, event.Version)
	}

	// update with event from the AnotherAggregate aggregate
	e.Publish(anOtherAggregate.AggregateRoot, []eventsourcing.Event{otherEvent})
	if streamEvent.Version != otherEvent.Version {
		t.Fatalf("wrong info in event got %q expected %q", streamEvent.Version, otherEvent.Version)
	}
}

func TestSubAggregateType(t *testing.T) {
	var streamEvent *eventsourcing.Event
	e := eventsourcing.NewEventStream()
	f := func(e eventsourcing.Event) {
		streamEvent = &e
	}
	s := e.AggregateType(f, &AnAggregate{}, &AnotherAggregate{})
	defer s.Close()

	// update with event from the AnAggregate aggregate
	e.Publish(AnAggregate{}.AggregateRoot, []eventsourcing.Event{event})
	if streamEvent == nil {
		t.Fatalf("should have received event")
	}
	if streamEvent.Version != event.Version {
		t.Fatalf("wrong info in event got %q expected %q", streamEvent.Version, event.Version)
	}

	// update with event from the AnotherAggregate aggregate
	e.Publish(AnotherAggregate{}.AggregateRoot, []eventsourcing.Event{otherEvent})
	if streamEvent.Version != otherEvent.Version {
		t.Fatalf("wrong info in event got %q expected %q", streamEvent.Version, otherEvent.Version)
	}
}

func TestSubSpecificEventMultiplePublish(t *testing.T) {
	var streamEvents []*eventsourcing.Event
	e := eventsourcing.NewEventStream()
	f := func(e eventsourcing.Event) {
		streamEvents = append(streamEvents, &e)
	}
<<<<<<< HEAD
	s := e.SpecificEvent(f, &AnEvent{}, &AnotherEvent{})
	defer s.Close()
=======
	s := e.Event(f, &AnEvent{}, &AnotherEvent{})
	s.Subscribe()
	defer s.Unsubscribe()
>>>>>>> 453bd8b7
	e.Publish(AnAggregate{}.AggregateRoot, []eventsourcing.Event{event})
	e.Publish(AnotherAggregate{}.AggregateRoot, []eventsourcing.Event{otherEvent})

	if streamEvents == nil {
		t.Fatalf("should have received event")
	}

	if len(streamEvents) != 2 {
		t.Fatalf("should have received 2 events")
	}

	switch ev := streamEvents[0].Data.(type) {
	case *AnotherEvent:
		t.Fatalf("expecting AnEvent got %q", ev)
	}

	switch ev := streamEvents[1].Data.(type) {
	case *AnEvent:
		t.Fatalf("expecting OtherEvent got %q", ev)
	}

	type AnEvent2 struct {
		Name string
	}
	switch ev := streamEvents[0].Data.(type) {
	case *AnEvent2:
		t.Fatalf("expecting AnEvent got %q", ev)
	}

}

func TestUpdateNoneSubscribedEvent(t *testing.T) {
	var streamEvent *eventsourcing.Event = nil
	e := eventsourcing.NewEventStream()
	f := func(e eventsourcing.Event) {
		streamEvent = &e
	}
<<<<<<< HEAD
	s := e.SpecificEvent(f, &AnotherEvent{})
	defer s.Close()
=======
	s := e.Event(f, &AnotherEvent{})
	s.Subscribe()
	defer s.Unsubscribe()
>>>>>>> 453bd8b7
	e.Publish(AnAggregate{}.AggregateRoot, []eventsourcing.Event{event})

	if streamEvent != nil {
		t.Fatalf("should not have received event %q", streamEvent)
	}
}

func TestManySubscribers(t *testing.T) {
	streamEvent1 := make([]eventsourcing.Event, 0)
	streamEvent2 := make([]eventsourcing.Event, 0)
	streamEvent3 := make([]eventsourcing.Event, 0)
	streamEvent4 := make([]eventsourcing.Event, 0)
	streamEvent5 := make([]eventsourcing.Event, 0)

	e := eventsourcing.NewEventStream()
	f1 := func(e eventsourcing.Event) {
		streamEvent1 = append(streamEvent1, e)
	}
	f2 := func(e eventsourcing.Event) {
		streamEvent2 = append(streamEvent2, e)
	}
	f3 := func(e eventsourcing.Event) {
		streamEvent3 = append(streamEvent3, e)
	}
	f4 := func(e eventsourcing.Event) {
		streamEvent4 = append(streamEvent4, e)
	}
	f5 := func(e eventsourcing.Event) {
		streamEvent5 = append(streamEvent5, e)
	}
<<<<<<< HEAD
	s := e.SpecificEvent(f1, &AnotherEvent{})
	defer s.Close()
	s = e.SpecificEvent(f2, &AnotherEvent{}, &AnEvent{})
	defer s.Close()
	s = e.SpecificEvent(f3, &AnEvent{})
	defer s.Close()
=======
	s := e.Event(f1, &AnotherEvent{})
	s.Subscribe()
	defer s.Unsubscribe()
	s = e.Event(f2, &AnotherEvent{}, &AnEvent{})
	s.Subscribe()
	defer s.Unsubscribe()
	s = e.Event(f3, &AnEvent{})
	s.Subscribe()
	defer s.Unsubscribe()
>>>>>>> 453bd8b7
	s = e.All(f4)
	defer s.Close()
	s = e.AggregateType(f5, &AnAggregate{})
	defer s.Close()

	e.Publish(AnAggregate{}.AggregateRoot, []eventsourcing.Event{event})

	if len(streamEvent1) != 0 {
		t.Fatalf("stream1 should not have any events")
	}

	if len(streamEvent2) != 1 {
		t.Fatalf("stream2 should have one event")
	}

	if len(streamEvent3) != 1 {
		t.Fatalf("stream3 should have one event")
	}

	if len(streamEvent4) != 1 {
		t.Fatalf("stream4 should have one event")
	}

	if len(streamEvent5) != 1 {
		t.Fatalf("stream5 should have one event")
	}
}

func TestParallelPublish(t *testing.T) {
	streamEvent := make([]eventsourcing.Event, 0)
	e := eventsourcing.NewEventStream()

	// functions to bind to event subscription
	f1 := func(e eventsourcing.Event) {
		streamEvent = append(streamEvent, e)
	}
	f2 := func(e eventsourcing.Event) {
		streamEvent = append(streamEvent, e)
	}
	f3 := func(e eventsourcing.Event) {
		streamEvent = append(streamEvent, e)
	}
<<<<<<< HEAD
	s := e.SpecificEvent(f1, &AnEvent{})
	defer s.Close()
	s = e.SpecificEvent(f2, &AnotherEvent{})
	defer s.Close()
=======
	s := e.Event(f1, &AnEvent{})
	defer s.Unsubscribe()
	s = e.Event(f2, &AnotherEvent{})
	defer s.Unsubscribe()
>>>>>>> 453bd8b7
	s = e.All(f3)
	defer s.Close()

	wg := sync.WaitGroup{}
	// concurrently update the event stream
	for i := 1; i < 1000; i++ {
		wg.Add(2)
		go func() {
			e.Publish(AnotherAggregate{}.AggregateRoot, []eventsourcing.Event{otherEvent, otherEvent})
			wg.Done()
		}()
		go func() {
			e.Publish(AnAggregate{}.AggregateRoot, []eventsourcing.Event{event, event})
			wg.Done()
		}()
	}
	wg.Wait()

	var lastEvent eventsourcing.Event
	// check that events comes coupled together in four due to the lock in the event stream that makes sure all registered
	// functions are called together and that is not mixed with other events
	for j, event := range streamEvent {
		if j%4 == 0 {
			lastEvent = event
		} else {
			if lastEvent.Reason() != event.Reason() {
				t.Fatal("same event should come in couple of four")
			}
		}
	}
}

func TestClose(t *testing.T) {
	count := 0
	e := eventsourcing.NewEventStream()
	f := func(e eventsourcing.Event) {
		count++
	}
	s1 := e.All(f)
<<<<<<< HEAD
	s2 := e.SpecificEvent(f, &AnEvent{})
=======
	s1.Subscribe()
	s2 := e.Event(f, &AnEvent{})
	s2.Subscribe()
>>>>>>> 453bd8b7
	s3 := e.AggregateType(f, &AnAggregate{})
	s4 := e.Aggregate(f, &AnAggregate{})

	// trigger 4 subscriptions
	e.Publish(AnAggregate{}.AggregateRoot, []eventsourcing.Event{event})
	if count != 4 {
		t.Fatalf("should have received four event")
	}
	// close all subscriptions
	s1.Close()
	s2.Close()
	s3.Close()
	s4.Close()

	// new event should not trigger closed subscriptions
	e.Publish(AnAggregate{}.AggregateRoot, []eventsourcing.Event{event})
	if count != 4 {
		t.Fatalf("should not have received event after subscriptions are closed")
	}
}

func TestName(t *testing.T) {
	var streamEvent eventsourcing.Event
	var count int
	e := eventsourcing.NewEventStream()
	f := func(e eventsourcing.Event) {
		count++
		streamEvent = e
	}
	s := e.Name(f, "AnAggregate", "AnEvent")
	defer s.Close()
	e.Publish(AnAggregate{}.AggregateRoot, []eventsourcing.Event{event})

	if streamEvent.Version != event.Version {
		t.Fatalf("wrong info in event got %q expected %q", streamEvent.Version, event.Version)
	}
	if streamEvent.Data == nil {
		t.Fatalf("should have received event data")
	}

	streamEvent = eventsourcing.Event{}
	e.Publish(AnotherAggregate{}.AggregateRoot, []eventsourcing.Event{otherEvent})
	if streamEvent.Version != 0 {
		t.Fatalf("expected zero value")
	}
	if count != 1 {
		t.Fatalf("expected the event function to be hit once")
	}
}<|MERGE_RESOLUTION|>--- conflicted
+++ resolved
@@ -52,14 +52,10 @@
 	f := func(e eventsourcing.Event) {
 		streamEvent = &e
 	}
-<<<<<<< HEAD
-	s := e.SpecificEvent(f, &AnEvent{})
-	defer s.Close()
-=======
+
+
 	s := e.Event(f, &AnEvent{})
-	s.Subscribe()
-	defer s.Unsubscribe()
->>>>>>> 453bd8b7
+	defer s.Close()
 	e.Publish(AnAggregate{}.AggregateRoot, []eventsourcing.Event{event})
 
 	if streamEvent == nil {
@@ -133,14 +129,9 @@
 	f := func(e eventsourcing.Event) {
 		streamEvents = append(streamEvents, &e)
 	}
-<<<<<<< HEAD
-	s := e.SpecificEvent(f, &AnEvent{}, &AnotherEvent{})
-	defer s.Close()
-=======
+
 	s := e.Event(f, &AnEvent{}, &AnotherEvent{})
-	s.Subscribe()
-	defer s.Unsubscribe()
->>>>>>> 453bd8b7
+	defer s.Close()
 	e.Publish(AnAggregate{}.AggregateRoot, []eventsourcing.Event{event})
 	e.Publish(AnotherAggregate{}.AggregateRoot, []eventsourcing.Event{otherEvent})
 
@@ -178,14 +169,8 @@
 	f := func(e eventsourcing.Event) {
 		streamEvent = &e
 	}
-<<<<<<< HEAD
-	s := e.SpecificEvent(f, &AnotherEvent{})
-	defer s.Close()
-=======
 	s := e.Event(f, &AnotherEvent{})
-	s.Subscribe()
-	defer s.Unsubscribe()
->>>>>>> 453bd8b7
+	defer s.Close()
 	e.Publish(AnAggregate{}.AggregateRoot, []eventsourcing.Event{event})
 
 	if streamEvent != nil {
@@ -216,24 +201,13 @@
 	f5 := func(e eventsourcing.Event) {
 		streamEvent5 = append(streamEvent5, e)
 	}
-<<<<<<< HEAD
-	s := e.SpecificEvent(f1, &AnotherEvent{})
-	defer s.Close()
-	s = e.SpecificEvent(f2, &AnotherEvent{}, &AnEvent{})
-	defer s.Close()
-	s = e.SpecificEvent(f3, &AnEvent{})
-	defer s.Close()
-=======
+
 	s := e.Event(f1, &AnotherEvent{})
-	s.Subscribe()
-	defer s.Unsubscribe()
+	defer s.Close()
 	s = e.Event(f2, &AnotherEvent{}, &AnEvent{})
-	s.Subscribe()
-	defer s.Unsubscribe()
+	defer s.Close()
 	s = e.Event(f3, &AnEvent{})
-	s.Subscribe()
-	defer s.Unsubscribe()
->>>>>>> 453bd8b7
+	defer s.Close()
 	s = e.All(f4)
 	defer s.Close()
 	s = e.AggregateType(f5, &AnAggregate{})
@@ -276,17 +250,11 @@
 	f3 := func(e eventsourcing.Event) {
 		streamEvent = append(streamEvent, e)
 	}
-<<<<<<< HEAD
-	s := e.SpecificEvent(f1, &AnEvent{})
-	defer s.Close()
-	s = e.SpecificEvent(f2, &AnotherEvent{})
-	defer s.Close()
-=======
+
 	s := e.Event(f1, &AnEvent{})
-	defer s.Unsubscribe()
+	defer s.Close()
 	s = e.Event(f2, &AnotherEvent{})
-	defer s.Unsubscribe()
->>>>>>> 453bd8b7
+	defer s.Close()
 	s = e.All(f3)
 	defer s.Close()
 
@@ -326,13 +294,7 @@
 		count++
 	}
 	s1 := e.All(f)
-<<<<<<< HEAD
-	s2 := e.SpecificEvent(f, &AnEvent{})
-=======
-	s1.Subscribe()
 	s2 := e.Event(f, &AnEvent{})
-	s2.Subscribe()
->>>>>>> 453bd8b7
 	s3 := e.AggregateType(f, &AnAggregate{})
 	s4 := e.Aggregate(f, &AnAggregate{})
 
